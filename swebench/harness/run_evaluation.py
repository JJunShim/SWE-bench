--- conflicted
+++ resolved
@@ -9,7 +9,7 @@
 from pathlib import Path
 from tqdm import tqdm
 
-from swebench.harness.utils import load, str2bool
+from swebench.harness.utils import load_swebench_dataset, str2bool
 from swebench.harness.grading import get_pred_report
 from swebench.harness.docker_utils import (
     cleanup_image,
@@ -27,11 +27,7 @@
     close_logger,
     setup_logger,
 )
-<<<<<<< HEAD
-from swebench.harness.dataset import load_swebench_dataset, make_test_spec
-=======
 from swebench.harness.dataset import make_test_spec
->>>>>>> 42af21dc
 
 
 RUN_INSTANCE_LOG_DIR = Path("run_instance_logs")
